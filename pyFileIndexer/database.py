--- conflicted
+++ resolved
@@ -385,14 +385,15 @@
 
             return duplicates
 
-<<<<<<< HEAD
+
     def close(self):
         """关闭数据库连接，释放资源"""
         if self.engine is not None:
             self.engine.dispose()
             self.engine = None
             self.Session = None
-=======
+
+            
     def get_existing_hashes_batch(self, hash_data: list[dict]) -> dict[str, int]:
         """批量查询已存在的哈希，返回哈希值到ID的映射"""
         from models import FileHash
@@ -536,7 +537,7 @@
             # 6. 批量插入新文件
             if files_to_insert:
                 session.bulk_insert_mappings(FileMeta, files_to_insert)
->>>>>>> b53cf23c
+
 
 
 # 创建全局单例实例
